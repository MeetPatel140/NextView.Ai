<<<<<<< HEAD
from flask import jsonify, request, current_app
from flask import jsonify, request, current_app
from flask_login import login_required, current_user
from app.api import bp
from app.models.dataset import Dataset, Visualization
from app import db
from app import db
import pandas as pd
import os
=======
from flask import jsonify, request, current_app, send_file
from flask_login import login_required, current_user
from app.api import bp
from app.models.dataset import Dataset, Visualization
from app import db, csrf
import pandas as pd
import os
import io
import openai
import json
from datetime import datetime
import matplotlib.pyplot as plt
import uuid
import base64
import logging
import traceback

# Exempt API routes from CSRF protection when using JSON but apply it for non-GET browser-based requests
@bp.before_request
def check_csrf():
    # Only apply CSRF protection to non-GET, non-HEAD, non-OPTIONS, non-TRACE methods
    if request.method not in ('GET', 'HEAD', 'OPTIONS', 'TRACE'):
        # Check if this is a request with a custom header (API client)
        if not request.headers.get('X-CSRFToken'):
            # No CSRF token in headers - API should use it for browser-based requests
            if request.content_type and 'application/json' not in request.content_type:
                # Not JSON API, validate CSRF
                csrf.protect()
>>>>>>> a1692340

@bp.route('/datasets', methods=['GET'])
@login_required
def get_datasets():
    """API endpoint to get all datasets for the current user"""
    datasets = Dataset.query.filter_by(user_id=current_user.id).all()
    return jsonify({
        'datasets': [{
            'id': dataset.id,
            'name': dataset.name,
            'description': dataset.description,
            'created_at': dataset.created_at.isoformat(),
            'row_count': dataset.row_count,
            'column_count': dataset.column_count
        } for dataset in datasets]
    })

@bp.route('/datasets/<int:dataset_id>', methods=['GET'])
@login_required
def get_dataset(dataset_id):
    """API endpoint to get a specific dataset"""
    dataset = Dataset.query.filter_by(id=dataset_id, user_id=current_user.id).first_or_404()
    
    # Read the dataset file to get a preview
    try:
        df = pd.read_excel(dataset.file_path)
        preview = df.head(5).to_dict(orient='records')
        columns = df.columns.tolist()
    except Exception as e:
        preview = []
        columns = []
    
    return jsonify({
        'dataset': {
            'id': dataset.id,
            'name': dataset.name,
            'description': dataset.description,
            'created_at': dataset.created_at.isoformat(),
            'row_count': dataset.row_count,
            'column_count': dataset.column_count,
            'columns': columns,
            'preview': preview
        }
    })

<<<<<<< HEAD
@bp.route('/datasets/<int:dataset_id>', methods=['DELETE'])
@login_required
def delete_dataset(dataset_id):
    """API endpoint to delete a specific dataset"""
    dataset = Dataset.query.filter_by(id=dataset_id, user_id=current_user.id).first_or_404()
    
    try:
        # Delete the dataset file if it exists
        if os.path.exists(dataset.file_path):
            os.remove(dataset.file_path)
        
        # Delete the dataset from database
        db.session.delete(dataset)
        db.session.commit()
        
        return jsonify({'success': True})
    except Exception as e:
        db.session.rollback()
        return jsonify({'success': False, 'error': str(e)}), 500
=======
@bp.route('/datasets/<int:dataset_id>/status', methods=['GET'])
@login_required
def get_dataset_status(dataset_id):
    """API endpoint to check the processing status of a dataset"""
    dataset = Dataset.query.filter_by(id=dataset_id, user_id=current_user.id).first_or_404()
    
    # Check file existence
    file_exists = os.path.exists(dataset.file_path) if dataset.file_path else False
    
    # Process metadata
    metadata = {}
    task_id = None
    task_state = 'UNKNOWN'
    
    if dataset.dataset_metadata and isinstance(dataset.dataset_metadata, dict):
        metadata = dataset.dataset_metadata
        task_id = metadata.get('task_id')
    
    # If file is missing but dataset is marked as processed, update status
    if not file_exists and dataset.is_processed:
        dataset.is_processed = False
        db.session.commit()
    
    # If the dataset has a task ID, check its status
    if task_id and not dataset.is_processed:
        try:
            from app import celery
            task_result = celery.AsyncResult(task_id)
            task_state = task_result.state
            
            # If task is done, but dataset not marked as processed, something went wrong
            if task_state == 'SUCCESS' and not dataset.is_processed:
                # Import the task and try processing again
                from app.main.routes import process_dataset
                
                # Only process again if it's been more than 60 seconds since last attempt
                should_retry = True
                if 'task_started_at' in metadata:
                    try:
                        from datetime import datetime, timedelta
                        task_started_at = datetime.fromisoformat(metadata['task_started_at'])
                        time_since_start = datetime.utcnow() - task_started_at
                        should_retry = time_since_start > timedelta(seconds=60)
                    except:
                        pass
                
                if should_retry:
                    # Start a new task
                    task = process_dataset.delay(dataset_id)
                    metadata['task_id'] = task.id
                    metadata['task_started_at'] = datetime.utcnow().isoformat()
                    dataset.dataset_metadata = metadata
                    db.session.commit()
                    current_app.logger.info(f"Retrying processing for dataset {dataset_id} with task {task.id}")
            
            # If task failed, and it's been a while, retry
            elif task_state in ('FAILURE', 'REVOKED'):
                # Only retry if we have last_triggered parameter and it's been a while
                if 'last_triggered' in request.args:
                    try:
                        last_triggered = float(request.args.get('last_triggered', 0))
                        now = datetime.utcnow().timestamp()
                        
                        # Only retry if more than 60 seconds since last trigger
                        if (now - last_triggered) > 60:
                            from app.main.routes import process_dataset
                            task = process_dataset.delay(dataset_id)
                            metadata['task_id'] = task.id
                            metadata['task_started_at'] = datetime.utcnow().isoformat()
                            dataset.dataset_metadata = metadata
                            db.session.commit()
                            current_app.logger.info(f"Retrying processing for dataset {dataset_id} with task {task.id}")
                    except Exception as e:
                        current_app.logger.error(f"Error checking task status: {str(e)}")
        except Exception as e:
            current_app.logger.error(f"Error checking Celery task: {str(e)}")
    
    # If dataset is not processed and the file exists but no task ID, start processing
    elif not dataset.is_processed and file_exists and not task_id:
        # Only trigger if it hasn't been triggered recently
        should_process = True
        if 'last_triggered' in request.args:
            try:
                last_triggered = float(request.args.get('last_triggered', 0))
                now = datetime.utcnow().timestamp()
                
                # Only trigger if more than 30 seconds since last trigger
                should_process = (now - last_triggered) > 30
            except (ValueError, TypeError):
                pass
        
        if should_process:
            from app.main.routes import process_dataset
            task = process_dataset.delay(dataset_id)
            
            # Update metadata with task info
            if not metadata:
                metadata = {}
            
            metadata['task_id'] = task.id
            metadata['task_started_at'] = datetime.utcnow().isoformat()
            dataset.dataset_metadata = metadata
            db.session.commit()
            current_app.logger.info(f"Started processing for dataset {dataset_id} with task {task.id}")
    
    # Return detailed status information
    return jsonify({
        'id': dataset.id,
        'name': dataset.name,
        'is_processed': dataset.is_processed,
        'file_exists': file_exists,
        'row_count': dataset.row_count,
        'column_count': dataset.column_count,
        'task_id': task_id,
        'task_state': task_state,
        'has_metadata': bool(metadata),
        'timestamp': datetime.utcnow().timestamp()
    })

@bp.route('/datasets/<int:dataset_id>/download', methods=['GET'])
@login_required
def download_dataset(dataset_id):
    """API endpoint to download a dataset in CSV or Excel format"""
    dataset = Dataset.query.filter_by(id=dataset_id, user_id=current_user.id).first_or_404()
    
    if not dataset.is_processed:
        return jsonify({
            'error': 'Dataset is still processing'
        }), 400
    
    try:
        df = pd.read_excel(dataset.file_path)
        
        # Determine format (default to Excel)
        format_type = request.args.get('format', 'excel').lower()
        
        if format_type == 'csv':
            # Create a buffer for the CSV data
            buffer = io.StringIO()
            df.to_csv(buffer, index=False)
            buffer.seek(0)
            
            # Create response with CSV data
            csv_data = buffer.getvalue()
            mem_buffer = io.BytesIO()
            mem_buffer.write(csv_data.encode())
            mem_buffer.seek(0)
            
            return send_file(
                mem_buffer,
                mimetype='text/csv',
                as_attachment=True,
                download_name=f"{dataset.name}.csv"
            )
        else:
            # Create a buffer for the Excel data
            buffer = io.BytesIO()
            df.to_excel(buffer, index=False)
            buffer.seek(0)
            
            return send_file(
                buffer,
                mimetype='application/vnd.openxmlformats-officedocument.spreadsheetml.sheet',
                as_attachment=True,
                download_name=f"{dataset.name}.xlsx"
            )
    except Exception as e:
        current_app.logger.error(f"Error downloading dataset: {str(e)}")
        return jsonify({
            'error': f'Error downloading dataset: {str(e)}'
        }), 500

@bp.route('/datasets/<int:dataset_id>/ai-query', methods=['POST'])
@login_required
def dataset_ai_query(dataset_id):
    """API endpoint to query a dataset using AI"""
    dataset = Dataset.query.filter_by(id=dataset_id, user_id=current_user.id).first_or_404()
    
    if not dataset.is_processed:
        return jsonify({
            'error': 'Dataset is still processing'
        }), 400
    
    data = request.get_json()
    if not data or 'query' not in data:
        return jsonify({'error': 'Query is required'}), 400
    
    try:
        # Load dataset into pandas
        df = pd.read_excel(dataset.file_path)
        
        # Get dataset statistics and sample data
        desc = df.describe().to_string()
        sample = df.head(5).to_string()
        
        # Prepare the query with context
        query = data['query']
        
        # Check if OpenAI API key is available and valid
        openai_api_key = current_app.config.get('OPENAI_API_KEY')
        if openai_api_key and not openai_api_key.startswith('sk-proj-'):
            # Initialize OpenAI client
            client = openai.Client(api_key=openai_api_key)
            
            # Context for API call
            context = f"""
Dataset Name: {dataset.name}
Description: {dataset.description}
Shape: {df.shape[0]} rows x {df.shape[1]} columns
Columns: {', '.join(df.columns.tolist())}
Statistics:
{desc}

Sample Data:
{sample}

Question: {query}
"""
            
            # Get AI response
            response = client.chat.completions.create(
                model="gpt-3.5-turbo",
                messages=[
                    {"role": "system", "content": "You are a data analysis assistant. Provide concise insights about the dataset based on the question."},
                    {"role": "user", "content": context}
                ]
            )
            
            # Format response with markdown
            ai_response = response.choices[0].message.content
        else:
            # Generate a fallback response without OpenAI
            columns_str = ', '.join(df.columns.tolist())
            
            # Generate simple rule-based response
            if 'trend' in query.lower() or 'pattern' in query.lower():
                ai_response = f"Based on your dataset '{dataset.name}' with {df.shape[0]} rows and {df.shape[1]} columns, I can see some interesting patterns. The data includes columns: {columns_str}. To fully analyze trends, I would need to perform specific statistical tests on your dataset."
            elif 'summary' in query.lower() or 'describe' in query.lower():
                ai_response = f"Here's a summary of your dataset '{dataset.name}':\n\n- Rows: {df.shape[0]}\n- Columns: {df.shape[1]}\n- Column names: {columns_str}\n\nFor more detailed analysis, you could explore the statistics shown in the Dataset Information panel."
            elif 'column' in query.lower() or 'field' in query.lower():
                ai_response = f"Your dataset contains the following columns: {columns_str}. Each column has specific data characteristics that can be analyzed further."
            elif 'missing' in query.lower() or 'null' in query.lower():
                missing_counts = df.isna().sum().to_dict()
                missing_info = '\n'.join([f"- {col}: {count} missing values" for col, count in missing_counts.items() if count > 0])
                if missing_info:
                    ai_response = f"I found the following missing values in your dataset:\n\n{missing_info}"
                else:
                    ai_response = "Great news! Your dataset doesn't have any missing values."
            else:
                ai_response = f"I analyzed the dataset '{dataset.name}' with {df.shape[0]} rows and {df.shape[1]} columns. The columns include {columns_str}. To provide more specific insights, please ask about particular aspects of your data such as trends, summaries, or specific columns."
        
        return jsonify({
            'response': ai_response
        })
    except Exception as e:
        current_app.logger.error(f"Error in AI query: {str(e)}")
        return jsonify({
            'error': f'Error processing AI query: {str(e)}',
            'response': 'Sorry, I encountered an error analyzing your dataset.'
        }), 500
>>>>>>> a1692340

@bp.route('/visualizations', methods=['GET'])
@login_required
def get_visualizations():
    """API endpoint to get all visualizations for the current user"""
    visualizations = Visualization.query.filter_by(user_id=current_user.id).all()
    return jsonify({
        'visualizations': [{
            'id': viz.id,
            'name': viz.name,
            'description': viz.description,
            'created_at': viz.created_at.isoformat(),
            'chart_type': viz.chart_type,
            'dataset_id': viz.dataset_id
        } for viz in visualizations]
    })

@bp.route('/datasets/<int:dataset_id>', methods=['DELETE'])
@login_required
def delete_dataset(dataset_id):
    """API endpoint to delete a dataset"""
    dataset = Dataset.query.filter_by(id=dataset_id, user_id=current_user.id).first_or_404()
    
    try:
        # Delete the file if it exists
        if dataset.file_path and os.path.exists(dataset.file_path):
            try:
                os.remove(dataset.file_path)
                current_app.logger.info(f"Deleted file {dataset.file_path}")
            except Exception as e:
                current_app.logger.error(f"Error deleting file {dataset.file_path}: {str(e)}")
        
        # Get dataset name for the success message
        dataset_name = dataset.name
        
        # Delete dataset from DB (this will cascade delete visualizations)
        db.session.delete(dataset)
        db.session.commit()
        
        current_app.logger.info(f"Dataset {dataset_id} deleted successfully")
        
        return jsonify({
            'success': True,
            'message': f"Dataset '{dataset_name}' deleted successfully"
        })
    except Exception as e:
        current_app.logger.error(f"Error deleting dataset {dataset_id}: {str(e)}")
        return jsonify({
            'success': False,
            'error': f"Error deleting dataset: {str(e)}"
        }), 500

@bp.route('/test_nlp', methods=['POST'])
@login_required
def test_nlp():
    """
    Test route for the NLP processor.
    """
    try:
        # Get data from request
        data = request.get_json()
        
        if not data or 'dataset_id' not in data or 'query' not in data:
            return jsonify({"error": "Missing dataset_id or query"}), 400
            
        dataset_id = data['dataset_id']
        query = data['query']
        
        # Get the dataset
        dataset = Dataset.query.filter_by(id=dataset_id, user_id=current_user.id).first()
        if not dataset:
            return jsonify({"error": "Dataset not found"}), 404
            
        dataset_path = os.path.join(current_app.config['UPLOAD_FOLDER'], dataset.filename)
        
        # Create NLP processor
        from app.nlp.processor import NLPProcessor
        processor = NLPProcessor(dataset_path)
        
        # Process the query
        report_html, image_data = processor.process_query(query)
        
        response = {
            "success": True,
            "report_html": report_html,
            "image_data": image_data
        }
        
        return jsonify(response), 200
        
    except Exception as e:
        current_app.logger.error(f"Error testing NLP processor: {str(e)}")
        return jsonify({"error": str(e)}), 500<|MERGE_RESOLUTION|>--- conflicted
+++ resolved
@@ -1,4 +1,3 @@
-<<<<<<< HEAD
 from flask import jsonify, request, current_app
 from flask import jsonify, request, current_app
 from flask_login import login_required, current_user
@@ -8,36 +7,6 @@
 from app import db
 import pandas as pd
 import os
-=======
-from flask import jsonify, request, current_app, send_file
-from flask_login import login_required, current_user
-from app.api import bp
-from app.models.dataset import Dataset, Visualization
-from app import db, csrf
-import pandas as pd
-import os
-import io
-import openai
-import json
-from datetime import datetime
-import matplotlib.pyplot as plt
-import uuid
-import base64
-import logging
-import traceback
-
-# Exempt API routes from CSRF protection when using JSON but apply it for non-GET browser-based requests
-@bp.before_request
-def check_csrf():
-    # Only apply CSRF protection to non-GET, non-HEAD, non-OPTIONS, non-TRACE methods
-    if request.method not in ('GET', 'HEAD', 'OPTIONS', 'TRACE'):
-        # Check if this is a request with a custom header (API client)
-        if not request.headers.get('X-CSRFToken'):
-            # No CSRF token in headers - API should use it for browser-based requests
-            if request.content_type and 'application/json' not in request.content_type:
-                # Not JSON API, validate CSRF
-                csrf.protect()
->>>>>>> a1692340
 
 @bp.route('/datasets', methods=['GET'])
 @login_required
@@ -83,7 +52,6 @@
         }
     })
 
-<<<<<<< HEAD
 @bp.route('/datasets/<int:dataset_id>', methods=['DELETE'])
 @login_required
 def delete_dataset(dataset_id):
@@ -103,268 +71,6 @@
     except Exception as e:
         db.session.rollback()
         return jsonify({'success': False, 'error': str(e)}), 500
-=======
-@bp.route('/datasets/<int:dataset_id>/status', methods=['GET'])
-@login_required
-def get_dataset_status(dataset_id):
-    """API endpoint to check the processing status of a dataset"""
-    dataset = Dataset.query.filter_by(id=dataset_id, user_id=current_user.id).first_or_404()
-    
-    # Check file existence
-    file_exists = os.path.exists(dataset.file_path) if dataset.file_path else False
-    
-    # Process metadata
-    metadata = {}
-    task_id = None
-    task_state = 'UNKNOWN'
-    
-    if dataset.dataset_metadata and isinstance(dataset.dataset_metadata, dict):
-        metadata = dataset.dataset_metadata
-        task_id = metadata.get('task_id')
-    
-    # If file is missing but dataset is marked as processed, update status
-    if not file_exists and dataset.is_processed:
-        dataset.is_processed = False
-        db.session.commit()
-    
-    # If the dataset has a task ID, check its status
-    if task_id and not dataset.is_processed:
-        try:
-            from app import celery
-            task_result = celery.AsyncResult(task_id)
-            task_state = task_result.state
-            
-            # If task is done, but dataset not marked as processed, something went wrong
-            if task_state == 'SUCCESS' and not dataset.is_processed:
-                # Import the task and try processing again
-                from app.main.routes import process_dataset
-                
-                # Only process again if it's been more than 60 seconds since last attempt
-                should_retry = True
-                if 'task_started_at' in metadata:
-                    try:
-                        from datetime import datetime, timedelta
-                        task_started_at = datetime.fromisoformat(metadata['task_started_at'])
-                        time_since_start = datetime.utcnow() - task_started_at
-                        should_retry = time_since_start > timedelta(seconds=60)
-                    except:
-                        pass
-                
-                if should_retry:
-                    # Start a new task
-                    task = process_dataset.delay(dataset_id)
-                    metadata['task_id'] = task.id
-                    metadata['task_started_at'] = datetime.utcnow().isoformat()
-                    dataset.dataset_metadata = metadata
-                    db.session.commit()
-                    current_app.logger.info(f"Retrying processing for dataset {dataset_id} with task {task.id}")
-            
-            # If task failed, and it's been a while, retry
-            elif task_state in ('FAILURE', 'REVOKED'):
-                # Only retry if we have last_triggered parameter and it's been a while
-                if 'last_triggered' in request.args:
-                    try:
-                        last_triggered = float(request.args.get('last_triggered', 0))
-                        now = datetime.utcnow().timestamp()
-                        
-                        # Only retry if more than 60 seconds since last trigger
-                        if (now - last_triggered) > 60:
-                            from app.main.routes import process_dataset
-                            task = process_dataset.delay(dataset_id)
-                            metadata['task_id'] = task.id
-                            metadata['task_started_at'] = datetime.utcnow().isoformat()
-                            dataset.dataset_metadata = metadata
-                            db.session.commit()
-                            current_app.logger.info(f"Retrying processing for dataset {dataset_id} with task {task.id}")
-                    except Exception as e:
-                        current_app.logger.error(f"Error checking task status: {str(e)}")
-        except Exception as e:
-            current_app.logger.error(f"Error checking Celery task: {str(e)}")
-    
-    # If dataset is not processed and the file exists but no task ID, start processing
-    elif not dataset.is_processed and file_exists and not task_id:
-        # Only trigger if it hasn't been triggered recently
-        should_process = True
-        if 'last_triggered' in request.args:
-            try:
-                last_triggered = float(request.args.get('last_triggered', 0))
-                now = datetime.utcnow().timestamp()
-                
-                # Only trigger if more than 30 seconds since last trigger
-                should_process = (now - last_triggered) > 30
-            except (ValueError, TypeError):
-                pass
-        
-        if should_process:
-            from app.main.routes import process_dataset
-            task = process_dataset.delay(dataset_id)
-            
-            # Update metadata with task info
-            if not metadata:
-                metadata = {}
-            
-            metadata['task_id'] = task.id
-            metadata['task_started_at'] = datetime.utcnow().isoformat()
-            dataset.dataset_metadata = metadata
-            db.session.commit()
-            current_app.logger.info(f"Started processing for dataset {dataset_id} with task {task.id}")
-    
-    # Return detailed status information
-    return jsonify({
-        'id': dataset.id,
-        'name': dataset.name,
-        'is_processed': dataset.is_processed,
-        'file_exists': file_exists,
-        'row_count': dataset.row_count,
-        'column_count': dataset.column_count,
-        'task_id': task_id,
-        'task_state': task_state,
-        'has_metadata': bool(metadata),
-        'timestamp': datetime.utcnow().timestamp()
-    })
-
-@bp.route('/datasets/<int:dataset_id>/download', methods=['GET'])
-@login_required
-def download_dataset(dataset_id):
-    """API endpoint to download a dataset in CSV or Excel format"""
-    dataset = Dataset.query.filter_by(id=dataset_id, user_id=current_user.id).first_or_404()
-    
-    if not dataset.is_processed:
-        return jsonify({
-            'error': 'Dataset is still processing'
-        }), 400
-    
-    try:
-        df = pd.read_excel(dataset.file_path)
-        
-        # Determine format (default to Excel)
-        format_type = request.args.get('format', 'excel').lower()
-        
-        if format_type == 'csv':
-            # Create a buffer for the CSV data
-            buffer = io.StringIO()
-            df.to_csv(buffer, index=False)
-            buffer.seek(0)
-            
-            # Create response with CSV data
-            csv_data = buffer.getvalue()
-            mem_buffer = io.BytesIO()
-            mem_buffer.write(csv_data.encode())
-            mem_buffer.seek(0)
-            
-            return send_file(
-                mem_buffer,
-                mimetype='text/csv',
-                as_attachment=True,
-                download_name=f"{dataset.name}.csv"
-            )
-        else:
-            # Create a buffer for the Excel data
-            buffer = io.BytesIO()
-            df.to_excel(buffer, index=False)
-            buffer.seek(0)
-            
-            return send_file(
-                buffer,
-                mimetype='application/vnd.openxmlformats-officedocument.spreadsheetml.sheet',
-                as_attachment=True,
-                download_name=f"{dataset.name}.xlsx"
-            )
-    except Exception as e:
-        current_app.logger.error(f"Error downloading dataset: {str(e)}")
-        return jsonify({
-            'error': f'Error downloading dataset: {str(e)}'
-        }), 500
-
-@bp.route('/datasets/<int:dataset_id>/ai-query', methods=['POST'])
-@login_required
-def dataset_ai_query(dataset_id):
-    """API endpoint to query a dataset using AI"""
-    dataset = Dataset.query.filter_by(id=dataset_id, user_id=current_user.id).first_or_404()
-    
-    if not dataset.is_processed:
-        return jsonify({
-            'error': 'Dataset is still processing'
-        }), 400
-    
-    data = request.get_json()
-    if not data or 'query' not in data:
-        return jsonify({'error': 'Query is required'}), 400
-    
-    try:
-        # Load dataset into pandas
-        df = pd.read_excel(dataset.file_path)
-        
-        # Get dataset statistics and sample data
-        desc = df.describe().to_string()
-        sample = df.head(5).to_string()
-        
-        # Prepare the query with context
-        query = data['query']
-        
-        # Check if OpenAI API key is available and valid
-        openai_api_key = current_app.config.get('OPENAI_API_KEY')
-        if openai_api_key and not openai_api_key.startswith('sk-proj-'):
-            # Initialize OpenAI client
-            client = openai.Client(api_key=openai_api_key)
-            
-            # Context for API call
-            context = f"""
-Dataset Name: {dataset.name}
-Description: {dataset.description}
-Shape: {df.shape[0]} rows x {df.shape[1]} columns
-Columns: {', '.join(df.columns.tolist())}
-Statistics:
-{desc}
-
-Sample Data:
-{sample}
-
-Question: {query}
-"""
-            
-            # Get AI response
-            response = client.chat.completions.create(
-                model="gpt-3.5-turbo",
-                messages=[
-                    {"role": "system", "content": "You are a data analysis assistant. Provide concise insights about the dataset based on the question."},
-                    {"role": "user", "content": context}
-                ]
-            )
-            
-            # Format response with markdown
-            ai_response = response.choices[0].message.content
-        else:
-            # Generate a fallback response without OpenAI
-            columns_str = ', '.join(df.columns.tolist())
-            
-            # Generate simple rule-based response
-            if 'trend' in query.lower() or 'pattern' in query.lower():
-                ai_response = f"Based on your dataset '{dataset.name}' with {df.shape[0]} rows and {df.shape[1]} columns, I can see some interesting patterns. The data includes columns: {columns_str}. To fully analyze trends, I would need to perform specific statistical tests on your dataset."
-            elif 'summary' in query.lower() or 'describe' in query.lower():
-                ai_response = f"Here's a summary of your dataset '{dataset.name}':\n\n- Rows: {df.shape[0]}\n- Columns: {df.shape[1]}\n- Column names: {columns_str}\n\nFor more detailed analysis, you could explore the statistics shown in the Dataset Information panel."
-            elif 'column' in query.lower() or 'field' in query.lower():
-                ai_response = f"Your dataset contains the following columns: {columns_str}. Each column has specific data characteristics that can be analyzed further."
-            elif 'missing' in query.lower() or 'null' in query.lower():
-                missing_counts = df.isna().sum().to_dict()
-                missing_info = '\n'.join([f"- {col}: {count} missing values" for col, count in missing_counts.items() if count > 0])
-                if missing_info:
-                    ai_response = f"I found the following missing values in your dataset:\n\n{missing_info}"
-                else:
-                    ai_response = "Great news! Your dataset doesn't have any missing values."
-            else:
-                ai_response = f"I analyzed the dataset '{dataset.name}' with {df.shape[0]} rows and {df.shape[1]} columns. The columns include {columns_str}. To provide more specific insights, please ask about particular aspects of your data such as trends, summaries, or specific columns."
-        
-        return jsonify({
-            'response': ai_response
-        })
-    except Exception as e:
-        current_app.logger.error(f"Error in AI query: {str(e)}")
-        return jsonify({
-            'error': f'Error processing AI query: {str(e)}',
-            'response': 'Sorry, I encountered an error analyzing your dataset.'
-        }), 500
->>>>>>> a1692340
 
 @bp.route('/visualizations', methods=['GET'])
 @login_required
