--- conflicted
+++ resolved
@@ -160,123 +160,4 @@
                     <div class="d-flex flex-wrap gap-2">
                         <button class="btn btn-sm btn-outline-secondary suggested-question">What are the key insights from this data?</button>
                         <button class="btn btn-sm btn-outline-secondary suggested-question">Identify any outliers in the dataset</button>
-<<<<<<< HEAD
-                        <button class="btn btn-sm
-=======
-                        <button class="btn btn-sm btn-outline-secondary suggested-question">Summarize the relationships between variables</button>
-                    </div>
-                </div>
-            </div>
-        </div>
-        {% endif %}
-    </div>
-</div>
-{% endblock %}
-
-{% block scripts %}
-<script>
-    $(document).ready(function() {
-        {% if not dataset.is_processed %}
-        // Variables for status checking
-        var lastTriggered = Math.floor(Date.now() / 1000);
-        var checkCounter = 0;
-        var maxChecks = 60; // 5 minutes at 5-second intervals
-        
-        // Function to update processing UI
-        function updateProcessingUI(status, counter) {
-            var processingText = $('#processingText');
-            
-            if (!status.file_exists) {
-                processingText.html('Error: File not found. Please upload the file again.');
-                clearInterval(checkInterval);
-                return;
-            }
-            
-            if (counter > 30) {
-                processingText.html('Still processing... This is taking longer than expected. Please be patient.');
-            } else if (counter > 15) {
-                processingText.html('Processing dataset... This may take several minutes for large files.');
-            }
-        }
-        
-        // Status checking interval
-        var checkInterval = setInterval(function() {
-            checkCounter++;
-            if (checkCounter > maxChecks) {
-                clearInterval(checkInterval);
-                $('#processingStatus').html('<div class="alert alert-danger"><i class="fas fa-exclamation-triangle me-2"></i>Processing timed out. Please try reloading the page or contact support.</div>');
-                return;
-            }
-            
-            $.ajax({
-                url: '/api/datasets/{{ dataset.id }}/status?last_triggered=' + lastTriggered,
-                method: 'GET',
-                success: function(response) {
-                    lastTriggered = response.timestamp;
-                    
-                    if (response.is_processed) {
-                        clearInterval(checkInterval);
-                        window.location.reload();
-                        return;
-                    }
-                    
-                    updateProcessingUI(response, checkCounter);
-                },
-                error: function(xhr) {
-                    try {
-                        var errorData = JSON.parse(xhr.responseText);
-                        $('#processingStatus').html('<div class="alert alert-danger"><i class="fas fa-exclamation-triangle me-2"></i>Error: ' + (errorData.error || 'Unknown error') + '</div>');
-                    } catch(e) {
-                        $('#processingStatus').html('<div class="alert alert-danger"><i class="fas fa-exclamation-triangle me-2"></i>Error checking processing status</div>');
-                    }
-                }
-            });
-        }, 5000);
-        {% endif %}
-
-        // Download handlers
-        $('#downloadCSV').click(function() {
-            window.location.href = '/api/datasets/{{ dataset.id }}/download?format=csv';
-        });
-        
-        $('#downloadExcel').click(function() {
-            window.location.href = '/api/datasets/{{ dataset.id }}/download?format=excel';
-        });
-        
-        // AI query handler
-        $('#askAI').click(function() {
-            var query = $('#aiQuery').val();
-            if (!query) return;
-            
-            $('#aiResponse').removeClass('d-none');
-            $('#aiResponseContent').html('<div class="text-center"><div class="spinner-border spinner-border-sm text-primary" role="status"></div> Processing your request...</div>');
-            
-            // Get CSRF token
-            var csrfToken = document.querySelector('meta[name="csrf-token"]').getAttribute('content');
-            
-            $.ajax({
-                url: '/api/datasets/{{ dataset.id }}/ai-query',
-                method: 'POST',
-                headers: {
-                    'X-CSRFToken': csrfToken
-                },
-                data: JSON.stringify({query: query}),
-                contentType: 'application/json',
-                success: function(response) {
-                    $('#aiResponseContent').html(response.response);
-                },
-                error: function() {
-                    $('#aiResponseContent').html('<div class="alert alert-danger">Error processing your request. Please try again.</div>');
-                }
-            });
-        });
-        
-        // Suggested question handler
-        $('.suggested-question').click(function() {
-            $('#aiQuery').val($(this).text());
-            $('#askAI').click();
-        });
-    });
-</script>
-{% endblock %}
->>>>>>> a1692340
+                        <button class="btn btn-sm