--- conflicted
+++ resolved
@@ -33,40 +33,11 @@
 @celery.task(bind=True)
 def process_dataset(self, dataset_id):
     """Process uploaded dataset and extract metadata"""
-<<<<<<< HEAD
     dataset = Dataset.query.get(dataset_id)
     if not dataset:
         return False
     
-=======
->>>>>>> a1692340
     try:
-        # Import required modules inside the task to avoid circular imports
-        import os
-        import pandas as pd
-        from datetime import datetime
-        from app import db
-        from app.models.dataset import Dataset
-        from flask import current_app
-        import logging
-        
-        # Set up basic logging
-        logging.basicConfig(level=logging.INFO)
-        logger = logging.getLogger(__name__)
-        logger.info(f"Starting to process dataset with ID: {dataset_id}")
-        
-        # Get dataset 
-        dataset = Dataset.query.get(dataset_id)
-        if not dataset:
-            logger.error(f"Dataset with ID {dataset_id} not found")
-            return False
-        
-        # Check if file exists
-        if not os.path.exists(dataset.file_path):
-            logger.error(f"Dataset file not found at {dataset.file_path}")
-            dataset.is_processed = False
-            db.session.commit()
-            return False
         # Read the Excel file
         logger.info(f"Reading Excel file: {dataset.file_path}")
         df = pd.read_excel(dataset.file_path)
