from flask import render_template, jsonify, request, current_app
from flask_login import login_required, current_user
from app.chatbot import bp
from app.models.chatbot import ChatSession
from app.models.chatbot_message import ChatMessage
<<<<<<< HEAD
from app.chatbot.ai_service import AIService
=======
from app.chatbot.nlp_integration import ChatbotNLPIntegration
from app.models.dataset import Dataset
>>>>>>> a1692340
from datetime import datetime
import json

@bp.route('/chat')
@login_required
def chat():
    """Display the chat interface"""
    return render_template('chat/chat.html', title='AI Assistant')

@bp.route('/api/send', methods=['POST'])
@login_required
def send_message():
    """Process a message sent to the chatbot"""
    data = request.get_json()
    if not data or 'message' not in data:
        return jsonify({'error': 'No message provided'}), 400
    
    user_message = data['message']
    dataset_id = data.get('dataset_id')  # Optional dataset ID if specified
    
    # Create or get existing chat session
    chat_session = ChatSession.query.filter_by(user_id=current_user.id, is_active=True).first()
    if not chat_session:
        chat_session = ChatSession(user_id=current_user.id, title="New Chat", is_active=True)
        chat_session.save()
    
    # Save user message
<<<<<<< HEAD
    user_msg = ChatbotMessage(
    user_msg = ChatbotMessage(
=======
    user_msg = ChatMessage(
>>>>>>> a1692340
        session_id=chat_session.id,
        content=user_message,
        role='user',
        created_at=datetime.utcnow()
    )
    user_msg.save()
    
<<<<<<< HEAD
    # Get image URL if provided
    image_url = data.get('image_url')
    
    # Get chat history for context
    chat_history = ChatMessage.query.filter_by(session_id=chat_session.id).order_by(ChatMessage.created_at).all()
    messages = [{
        'role': msg.role,
        'content': msg.content
    } for msg in chat_history]
    
    # Add current user message
    messages.append({
        'role': 'user',
        'content': user_message
    })
    
    # Get AI response using OpenRouter API
    ai_service = AIService()
    ai_response = ai_service.create_chat_completion(messages, image_url)
    
    # Save AI response
    ai_msg = ChatbotMessage(
    ai_msg = ChatbotMessage(
        session_id=chat_session.id,
        content=ai_response,
        role='assistant',
        created_at=datetime.utcnow()
        created_at=datetime.utcnow()
=======
    # Check if this is a data visualization/analysis query or a report query
    is_data_query = ChatbotNLPIntegration.detect_data_query(user_message)
    is_report_query = ChatbotNLPIntegration.detect_report_query(user_message)
    
    if is_report_query:
        # Process as a comprehensive report request
        report_result = ChatbotNLPIntegration.generate_comprehensive_report(user_message, dataset_id)
        
        if report_result['success']:
            # Create a rich response with multiple visualizations
            ai_response = report_result['html']
            
            # Add metadata for frontend processing
            response_metadata = {
                'type': 'comprehensive_report',
                'visualizations': report_result['visualizations'],
                'insights': report_result['insights'],
                'dataset_name': report_result.get('dataset_name', 'Unknown dataset')
            }
        else:
            # If report generation failed, return the error
            ai_response = f"<p>I couldn't generate the comprehensive report: {report_result['error']}</p>"
            response_metadata = {'type': 'error'}
    elif is_data_query:
        # Process with advanced NLP processor
        nlp_result = ChatbotNLPIntegration.process_data_query(user_message, dataset_id)
        
        if nlp_result['success']:
            # Create a rich response with visualization
            ai_response = nlp_result['html']
            
            # Add metadata for frontend processing
            response_metadata = {
                'type': 'data_visualization',
                'visualization': nlp_result['visualization'],
                'insights': nlp_result['insights'],
                'dataset_name': nlp_result.get('dataset_name', 'Unknown dataset')
            }
        else:
            # If NLP processing failed, return the error
            ai_response = f"<p>I couldn't process your data query: {nlp_result['error']}</p>"
            response_metadata = {'type': 'error'}
    else:
        # This is a placeholder for actual AI processing for non-data queries
        # In a real implementation, this would call OpenAI or another AI service
        ai_response = "I'm sorry, the AI processing functionality is still being implemented. Please check back soon!"
        response_metadata = {'type': 'text'}
    
    # Save AI response
    ai_msg = ChatMessage(
        session_id=chat_session.id,
        content=ai_response,
        role='assistant',
        created_at=datetime.utcnow(),
        message_metadata=response_metadata
>>>>>>> a1692340
    )
    ai_msg.save()
    
    return jsonify({
        'response': ai_response,
        'metadata': response_metadata,
        'timestamp': datetime.utcnow().isoformat()
    })

@bp.route('/api/history')
@login_required
def get_history():
    """Get chat history for the current user"""
    chat_session = ChatSession.query.filter_by(user_id=current_user.id, is_active=True).first()
    if not chat_session:
        return jsonify({'messages': []})
    
    messages = ChatbotMessage.query.filter_by(session_id=chat_session.id).order_by(ChatbotMessage.created_at).all()
    message_list = [{
        'content': msg.content,
        'role': msg.role,
        'timestamp': msg.created_at.isoformat()
    } for msg in messages]
    
    return jsonify({'messages': message_list})<|MERGE_RESOLUTION|>--- conflicted
+++ resolved
@@ -3,12 +3,7 @@
 from app.chatbot import bp
 from app.models.chatbot import ChatSession
 from app.models.chatbot_message import ChatMessage
-<<<<<<< HEAD
 from app.chatbot.ai_service import AIService
-=======
-from app.chatbot.nlp_integration import ChatbotNLPIntegration
-from app.models.dataset import Dataset
->>>>>>> a1692340
 from datetime import datetime
 import json
 
@@ -36,12 +31,8 @@
         chat_session.save()
     
     # Save user message
-<<<<<<< HEAD
     user_msg = ChatbotMessage(
     user_msg = ChatbotMessage(
-=======
-    user_msg = ChatMessage(
->>>>>>> a1692340
         session_id=chat_session.id,
         content=user_message,
         role='user',
@@ -49,7 +40,6 @@
     )
     user_msg.save()
     
-<<<<<<< HEAD
     # Get image URL if provided
     image_url = data.get('image_url')
     
@@ -78,63 +68,6 @@
         role='assistant',
         created_at=datetime.utcnow()
         created_at=datetime.utcnow()
-=======
-    # Check if this is a data visualization/analysis query or a report query
-    is_data_query = ChatbotNLPIntegration.detect_data_query(user_message)
-    is_report_query = ChatbotNLPIntegration.detect_report_query(user_message)
-    
-    if is_report_query:
-        # Process as a comprehensive report request
-        report_result = ChatbotNLPIntegration.generate_comprehensive_report(user_message, dataset_id)
-        
-        if report_result['success']:
-            # Create a rich response with multiple visualizations
-            ai_response = report_result['html']
-            
-            # Add metadata for frontend processing
-            response_metadata = {
-                'type': 'comprehensive_report',
-                'visualizations': report_result['visualizations'],
-                'insights': report_result['insights'],
-                'dataset_name': report_result.get('dataset_name', 'Unknown dataset')
-            }
-        else:
-            # If report generation failed, return the error
-            ai_response = f"<p>I couldn't generate the comprehensive report: {report_result['error']}</p>"
-            response_metadata = {'type': 'error'}
-    elif is_data_query:
-        # Process with advanced NLP processor
-        nlp_result = ChatbotNLPIntegration.process_data_query(user_message, dataset_id)
-        
-        if nlp_result['success']:
-            # Create a rich response with visualization
-            ai_response = nlp_result['html']
-            
-            # Add metadata for frontend processing
-            response_metadata = {
-                'type': 'data_visualization',
-                'visualization': nlp_result['visualization'],
-                'insights': nlp_result['insights'],
-                'dataset_name': nlp_result.get('dataset_name', 'Unknown dataset')
-            }
-        else:
-            # If NLP processing failed, return the error
-            ai_response = f"<p>I couldn't process your data query: {nlp_result['error']}</p>"
-            response_metadata = {'type': 'error'}
-    else:
-        # This is a placeholder for actual AI processing for non-data queries
-        # In a real implementation, this would call OpenAI or another AI service
-        ai_response = "I'm sorry, the AI processing functionality is still being implemented. Please check back soon!"
-        response_metadata = {'type': 'text'}
-    
-    # Save AI response
-    ai_msg = ChatMessage(
-        session_id=chat_session.id,
-        content=ai_response,
-        role='assistant',
-        created_at=datetime.utcnow(),
-        message_metadata=response_metadata
->>>>>>> a1692340
     )
     ai_msg.save()
     
